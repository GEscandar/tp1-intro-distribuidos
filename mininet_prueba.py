--- conflicted
+++ resolved
@@ -25,13 +25,8 @@
 #     print("Dumping host connections")
 #     dumpNodeConnections(net.hosts)
 
-<<<<<<< HEAD
-    port=23457
-    filepath = Path("tests", "files", "medium_small.txt")
-=======
 #     server = net.get("h1")
 #     client = net.get("h2")
->>>>>>> aa699bdf
 
 #     port = 23457
 #     filepath = Path("tests", "files", "small.txt")
