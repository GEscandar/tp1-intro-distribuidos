import socket
import logging
import select
import sys
from dataclasses import dataclass, astuple
from typing import Union, Tuple
from rdtp.exceptions import ConnectionError

MAX_RETRIES = 10
READ_TIMEOUT = 5.0
DEFAULT_TIMEOUT = 2

__all__ = ["sockaddr", "RDTSegment", "RDTTransport", "StopAndWaitTransport"]


@dataclass
class sockaddr:
    """Representation of an IPv4 socket address"""

    host: str
    port: int

    def as_tuple(self):
        return astuple(self)


class RDTSegment:
    """An RDTP (Reliable Data Transfer Protocol) segment"""

    """Size of the sequence number in bytes"""
    SEQ_SIZE = 4

    """Size of the segment header in bytes"""
    HEADER_SIZE = SEQ_SIZE * 2

    def __init__(self, data: bytes = bytes(), seq: int = 0, ack: int = 0):
        self.data = data
        self.seq = seq
        self.ack = ack

    @staticmethod
    def unpack(data: bytes):
        seq = int.from_bytes(data[: RDTSegment.SEQ_SIZE], byteorder=sys.byteorder)
<<<<<<< HEAD
        data = data[RDTSegment.SEQ_SIZE :]

        ack = int.from_bytes(data[: RDTSegment.SEQ_SIZE], byteorder=sys.byteorder)
        data = data[RDTSegment.SEQ_SIZE :]
=======
        ack = int.from_bytes(data[RDTSegment.SEQ_SIZE:RDTSegment.HEADER_SIZE], byteorder=sys.byteorder)
        data = data[RDTSegment.HEADER_SIZE::]
>>>>>>> 5a6b2865

        return RDTSegment(data, seq, ack)

    def to_bytes(self):
        res = self.seq.to_bytes(RDTSegment.SEQ_SIZE, byteorder=sys.byteorder)
        res += self.ack.to_bytes(RDTSegment.SEQ_SIZE, byteorder=sys.byteorder)
        res += self.data
        return res

    def __bytes__(self):
        return self.to_bytes()

    def __str__(self):
        return "seq: {}, ack: {}, len(data): {}".format(
            self.seq, self.ack, len(self.data)
        )

    @staticmethod
    def increment(seq):
        return (seq + 1) % (1 << 8 * RDTSegment.SEQ_SIZE)


class RDTTransport:
    """Base class for RDTP transport implementations"""

    def __init__(
        self,
        sock: socket.socket = None,
        sock_timeout: float = None,
        read_timeout: float = READ_TIMEOUT,
    ) -> None:
        if not sock:
            sock = socket.socket(socket.AF_INET, socket.SOCK_DGRAM)
        if sock_timeout is not None:
            sock.settimeout(sock_timeout)
        if read_timeout is None:
            raise ValueError("read_timeout cannot be None")
        self.sock = sock
        self.read_timeout = read_timeout
        self.seq = 0
        self.ack = 0

    def __enter__(self, *args):
        return self

    def __exit__(self, *args):
        return self.sock.__exit__(*args)

    @property
    def _sockfd(self):
        return self.sock.fileno()

    def _create_segment(self, data: bytes = None, seq: int = None, ack: int = None):
        data = data or bytes()
        seq = seq or self.seq
        ack = ack or self.ack
        return RDTSegment(data=data, seq=seq, ack=ack)

    def send_all(self, data: bytes, amount: int, address: sockaddr):
        bytes_sent = 0
        while (bytes_sent < amount):
            bytes_sent += self.sock.sendto(data[bytes_sent:], address)
            print("paso por el loop")
        return bytes_sent

    def _send(self, segment: RDTSegment, address: sockaddr) -> int:
        """Try to send the RDT segment to the server at ```address```.
        This is only meant to be called by implementations of this class.

        Args:
            data (Any): Data to send
            address (sockaddr): Server address

        Returns:
            int: The number of bytes sent to the server
        """
        data_len = len(segment.data)
        try:
            data = bytes(segment)
        except TypeError as e:
            raise ValueError(f"Error converting data to bytes: {e}")

        # bytes_sent = self.sock.sendto(data, address.as_tuple())
        bytes_sent = self.send_all(data, len(data), address.as_tuple())
        logging.debug(
            f"Sent {bytes_sent} bytes to {address}, with data_len={data_len}, segment={data}"
        )
        print(
            f"Sent {bytes_sent} bytes to {address}, with data_len={data_len}, segment={data}"
        )
        if self.seq == segment.seq:
            # After sending, increment the seq number if this is not a retransmission
            self.seq += data_len
        return bytes_sent

    def send(self, data: bytes, address: sockaddr, max_retries=MAX_RETRIES) -> int:
        raise NotImplementedError

    def _ack(self, pkt: RDTSegment, addr: sockaddr):
        """Send an acknowledgement for the received packet

        Args:
            pkt (RDTSegment): The received packet
            addr (sockaddr): Peer address
        """
        if pkt.seq == self.ack:
            if pkt.data:
                # got a non-empty data packet, send ack
                self.ack += len(pkt.data)
                ack_pkt = self._create_segment()
                logging.debug(f"got package. sending ACK. pkt=[{ack_pkt}]")
                print(f"got package. sending ACK to {addr}. pkt=[{ack_pkt}]")
                self._send(ack_pkt, addr)
        elif pkt.seq < self.ack:
            # retransmission, resend ack
            self._send(self._create_segment(ack=pkt.seq + len(pkt.data)), addr)


    def recv_segment(self, bufsize: int):
        message, client_address = self.sock.recvfrom(
            bufsize + RDTSegment.HEADER_SIZE
        )
        segment = RDTSegment.unpack(message)
        print(f"segment: {segment}")
        return segment, client_address

    def read(self, bufsize: int):
        ready = select.select(
            [self._sockfd],
            [],
            [],
            self.read_timeout,
        )
        logging.debug(f"Reading fd {self._sockfd}: {ready}")
        if ready[0]:
            segment, client_address = self.recv_segment(bufsize)
            return segment, client_address
        raise TimeoutError

    # def receive(self, bufsize, max_retries=MAX_RETRIES):
    #     """
    #     Receive data through the socket, stripping the headers.
    #     Emits the corresponding ACK to the sending end.
    #     """
    #     pkt, addr = None, None

    #     for i in range(max_retries + 1):
    #         try:
    #             data, addr = self.read(bufsize)
    #             pkt = RDTSegment.unpack(data)
    #             addr = sockaddr(*addr)
    #         except TimeoutError:
    #             if i == max_retries:
    #                 raise ConnectionError("Connection lost")
    #             logging.debug("got timeout receiving. retrying")
    #             continue

    #         logging.debug(f"Expecting remote seq={self.ack}. Got pkt=[{pkt}]")

    #         self._ack(pkt, addr)
    #         if pkt.seq == self.ack:
    #             break
    #     return pkt.data

    def close(self, wait=False):
        # Wait for resends due to lost outgoing acks
        # for i in range(MAX_RETRIES + 1):
        #     try:
        #         data, addr = self.read(1024)
        #         pkt = RDTSegment.unpack(data)
        #         addr = sockaddr(*addr)
        #         if not pkt.ack:
        #             pkt.ack = 1
        #             self.send(pkt, addr)
        #     except TimeoutError:
        #         if not wait:
        #             break
        #         continue

        logging.debug("Closing UDP socket")
        self.sock.close()


class StopAndWaitTransport(RDTTransport):

    def send(self, data: bytes, address: sockaddr, max_retries=MAX_RETRIES) -> int:
        seq = self.seq
        ack = self.ack
        for _ in range(max_retries + 1):
            try:

                bytes_sent = self._send(
                    self._create_segment(data, seq, ack),
                    address,
                )
                ack_segment, _ = self.read(1024)
                logging.debug(
                    f"Received ack: {ack_segment.ack}, expected ack={self.seq}"
                )
                print(f"Received ack: {ack_segment.ack}, expected ack={self.seq}")
                if ack_segment.ack != self.seq:
                    continue
                self.ack = ack_segment.ack
                return bytes_sent
            except TimeoutError:
                continue
        raise ConnectionError("Connection lost")<|MERGE_RESOLUTION|>--- conflicted
+++ resolved
@@ -41,15 +41,10 @@
     @staticmethod
     def unpack(data: bytes):
         seq = int.from_bytes(data[: RDTSegment.SEQ_SIZE], byteorder=sys.byteorder)
-<<<<<<< HEAD
         data = data[RDTSegment.SEQ_SIZE :]
 
         ack = int.from_bytes(data[: RDTSegment.SEQ_SIZE], byteorder=sys.byteorder)
         data = data[RDTSegment.SEQ_SIZE :]
-=======
-        ack = int.from_bytes(data[RDTSegment.SEQ_SIZE:RDTSegment.HEADER_SIZE], byteorder=sys.byteorder)
-        data = data[RDTSegment.HEADER_SIZE::]
->>>>>>> 5a6b2865
 
         return RDTSegment(data, seq, ack)
 
