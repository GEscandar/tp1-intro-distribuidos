--- conflicted
+++ resolved
@@ -2,7 +2,13 @@
 import sys
 from pathlib import Path
 from typing import Union
-from .transport import sockaddr, RDTTransport, RDTSegment, StopAndWaitTransport, SelectiveAckTransport
+from .transport import (
+    sockaddr,
+    RDTTransport,
+    RDTSegment,
+    StopAndWaitTransport,
+    SelectiveAckTransport,
+)
 
 UPLOAD_CHUNK_SIZE = 4096
 DOWNLOAD_CHUNK_SIZE = 4096
@@ -44,21 +50,10 @@
         logging.debug(f"Got file size of {file_size}, fetching data")
         bytes_written = 0
         with open(self.destination, "wb") as f:
-<<<<<<< HEAD
-            if (isinstance(self.transport, StopAndWaitTransport)):
-                while bytes_written < file_size:
-                    pkt, _ = self.transport.receive(DOWNLOAD_CHUNK_SIZE)
-                    bytes_written += f.write(pkt.data)
-            else: 
-                while bytes_written < file_size:
-                    pkt, _ = self.transport.receive(DOWNLOAD_CHUNK_SIZE)
-                    bytes_written += f.write(pkt.data)
-=======
             while bytes_written < file_size:
                 pkt, _ = self.transport.receive(DOWNLOAD_CHUNK_SIZE, max_retries=100)
                 # data = self.unpack_headers(pkt.data)
                 bytes_written += f.write(pkt.data)
->>>>>>> aa699bdf
 
 
 class UploadOperation:
@@ -105,15 +100,7 @@
 
     def handle(self, addr: sockaddr):
         # tell the server what we're going to do
-<<<<<<< HEAD
-        
-        self.transport.send(self.get_op_metadata(), addr)
-        while self.transport.get_window_size():
-            self.transport.update_window()
-        print("Se envio:D")
-=======
         self.transport.send(self.get_op_metadata(), addr, op_metadata=True)
->>>>>>> aa699bdf
         # upload the file in chunks of size UPLOAD_CHUNK_SIZE if
         # it's less than the file size
         bytes_read = 0
@@ -122,23 +109,12 @@
         chunk_size = min(UPLOAD_CHUNK_SIZE, self.file_size)
         with open(self.filepath, "rb") as file:
             while bytes_read < self.file_size:
-<<<<<<< HEAD
-                if (not self.transport.has_full_window() and content_read < self.file_size):
-                    content = file.read(chunk_size)
-                    content_read += len(content)
-                    bytes_read += self.transport.send(content, addr)
-                else:
-                    bytes_read += self.transport.update_window()
-                full_window = bytes_read == 0
-                # print(f"se enviaron: {bytes_read} con content: {content}")
-=======
                 content = file.read(chunk_size)
                 bytes_read += len(content)
                 self.transport.send(content, addr, max_retries=50)
         logging.debug(
             f"Finished uploading file {self.filepath.name} to server at {addr}"
         )
->>>>>>> aa699bdf
 
 
 operations = {
@@ -156,11 +132,7 @@
 
 def run_operation(opcode: bytes, src: str, host: str, port: int, dest: str):
     addr = sockaddr(host, port)
-<<<<<<< HEAD
-    with SelectiveAckTransport() as transport:
-=======
     with StopAndWaitTransport(sock_timeout=0.01) as transport:
->>>>>>> aa699bdf
         # create the operation and run it
         op = operations[opcode](transport, src, dest)
         return op.handle(addr)