import logging
import socket
import os
import sys
from pathlib import Path
from .operations import unpack_operation,UploadOperation,DownloadOperation,UPLOAD_CHUNK_SIZE,DOWNLOAD_CHUNK_SIZE
from .transport import RDTTransport, StopAndWaitTransport, SelectiveAckTransport, RDTSegment, sockaddr
from .exceptions import ConnectionError


class ClientOperationHandler:

    def __init__(self, transport: RDTTransport) -> None:
        self.op = None
        self.handler = None
        self.transport = transport
        self.addr = None

    def _init_handler(self, client_addr: sockaddr, storage_path: Path):
<<<<<<< HEAD
        self.addr = client_addr
=======
        if not os.path.exists(storage_path):
            os.makedirs(storage_path)
>>>>>>> aa699bdf
        if self.op.opcode == UploadOperation.opcode:
            self.handler = self.handle_upload(storage_path)
            self.handler.send(None)
        elif self.op.opcode == DownloadOperation.opcode:
            self.op.filename = str(Path(storage_path, self.op.filename))
            file_size = os.stat(self.op.filename).st_size
            self.handler = self.handle_download(file_size, storage_path)
            logging.debug(f"Sending file size of {file_size} to client")
            # send file size to client without waiting too long for the ack
            self.transport.send(file_size.to_bytes(4, sys.byteorder), client_addr)

    def handle_upload(self, storage_path: Path):
        bytes_written = 0
        dest = Path(storage_path, self.op.destination)
        logging.info(f"Starting upload of file at {dest}")
        with open(dest, "wb") as f:
            while bytes_written < self.op.file_size:
                pkt = yield
<<<<<<< HEAD
                print(f"A punto de escribir secuencia {pkt.seq} y ack: {self.transport.ack}")
                if (pkt.seq == self.transport.ack):
                    bytes_written += f.write(pkt.data)
                    self.transport.update_with(pkt)
                    print(f"bites written: {bytes_written}")
                else:
                    print(f"Se agrega a cola: {pkt.seq}")
                    self.transport.add_to_buff(pkt, self.addr)
                data_from_queue = self.transport.get_data_from_queue()
                if (data_from_queue):
                    bytes_written += f.write(data_from_queue)
                    print(f"bites written from queue: {bytes_written}")
                
            logging.debug(f"Saving file {dest}")
=======
                logging.debug(f"Writing packet {pkt} to file")
                bytes_written += f.write(pkt.data)
            logging.info(f"Upload end, saving file {dest}")
>>>>>>> aa699bdf

    def handle_download(self, file_size, storage_path: Path):
        bytes_read = 0
        logging.info(f"Starting download of file at {self.op.filename}")
        # chunk_size = DOWNLOAD_CHUNK_SIZE - RDTSegment.HEADER_SIZE
        chunk_size = DOWNLOAD_CHUNK_SIZE
        with open(self.op.filename, "rb") as f:
            while bytes_read < file_size:
                yield f.read(chunk_size)
                bytes_read += chunk_size

    def get_pending(self):
        content = None
        if self.op and self.op.opcode == DownloadOperation.opcode:
            try:
                content = next(self.handler)
            except StopIteration:
                self.handler = None
                self.op = None
        return content

    def on_receive(self, pkt: RDTSegment, addr: sockaddr, storage_path: Path):
        if not self.op:
<<<<<<< HEAD
            # only unpack the first time
            print(f"Operation data")
            self.op = unpack_operation(self.transport, pkt.data)
            print(f"Unpacked operation: {type(self.op)} - {self.op.__dict__}")
            self.transport.update_with(pkt)
            self._init_handler(addr, storage_path)
=======
            if pkt.op_metadata:
                # only unpack the first time
                logging.debug(f"Operation data: {pkt.data}")
                self.op = unpack_operation(self.transport, pkt.data)
                logging.debug(
                    f"Unpacked operation: {type(self.op)} - {self.op.__dict__}"
                )
                self._init_handler(addr, storage_path)
>>>>>>> aa699bdf
            return

        if self.op.opcode == UploadOperation.opcode:
            try:
                self.handler.send(pkt)
            except StopIteration:
                self.handler = None
                self.op = None


class Server:
    """Asynchronous server for RDTP"""

    def __init__(self, host: str, port: int, transport_factory=RDTTransport):
        self.address = sockaddr(host, port)
        self.clients = {}
        sock = socket.socket(socket.AF_INET, socket.SOCK_DGRAM)
        sock.bind(self.address.as_tuple())
        # we don't want this to block on read or write operations, so
        # set both timeouts to 0 or as close to it as possible
        self.transport = transport_factory(sock, sock_timeout=0, read_timeout=0)

    def on_receive(self, pkt: RDTSegment, addr: sockaddr):
        pass

    def add_client(self, addr: sockaddr):
        self.clients[addr.as_tuple()] = SelectiveAckTransport(sock=self.transport.sock)

    def start(self):
        logging.info("Ready to receive connections")
        try:
            while True:
                try:
                    pkt, addr = self.transport.receive(4096)
                    if addr.as_tuple() not in self.clients:
                        self.add_client(addr)
                    self.on_receive(pkt, addr)
                except BlockingIOError:
                    continue
                except ConnectionError:
                    break
        except KeyboardInterrupt:
            logging.debug("Stopped by Ctrl+C")
        finally:
            logging.info("Server shutting down")
            self.close()

    def close(self):
        self.transport.close()


class FileTransferServer(Server):
    def __init__(
        self, host: str, port: int, path: Path, transport_factory=SelectiveAckTransport
    ):
        super().__init__(host, port, transport_factory)
        self.chunk_size = max(UPLOAD_CHUNK_SIZE, DOWNLOAD_CHUNK_SIZE)
        self.storage_path = path

    def on_receive(self, pkt: RDTSegment, addr: sockaddr):
        client = self.clients[addr.as_tuple()]
        client.transport._ack(pkt, addr)
        client.on_receive(pkt, addr, self.storage_path)

    def add_client(self, addr: sockaddr):
        self.clients[addr.as_tuple()] = ClientOperationHandler(
            transport=SelectiveAckTransport(sock=self.transport.sock)
        )

    def start(self):
        logging.info("Listening for incoming connections")
        try:
            while True:
                try:
                    # check for pending download sends
                    for addr, client in self.clients.items():
                        pending = client.get_pending()
                        if pending:
                            client.transport.send(pending, sockaddr(*addr))
                    pkt, addr = self.transport.read(self.chunk_size)
                    if addr.as_tuple() not in self.clients:
                        self.add_client(addr)
                    try:
                        self.on_receive(pkt, addr)
                    except Exception as e:
                        logging.error(f"Error {e}, removing client")
                        self.clients.pop(addr.as_tuple())
                except BlockingIOError:
                    continue
                except ConnectionError:
                    break
        except KeyboardInterrupt:
            logging.debug("Stopped by Ctrl+C")
        finally:
            logging.info("Server shutting down")
            self.close()<|MERGE_RESOLUTION|>--- conflicted
+++ resolved
@@ -3,8 +3,20 @@
 import os
 import sys
 from pathlib import Path
-from .operations import unpack_operation,UploadOperation,DownloadOperation,UPLOAD_CHUNK_SIZE,DOWNLOAD_CHUNK_SIZE
-from .transport import RDTTransport, StopAndWaitTransport, SelectiveAckTransport, RDTSegment, sockaddr
+from .operations import (
+    unpack_operation,
+    UploadOperation,
+    DownloadOperation,
+    UPLOAD_CHUNK_SIZE,
+    DOWNLOAD_CHUNK_SIZE,
+)
+from .transport import (
+    RDTTransport,
+    StopAndWaitTransport,
+    SelectiveAckTransport,
+    RDTSegment,
+    sockaddr,
+)
 from .exceptions import ConnectionError
 
 
@@ -17,12 +29,8 @@
         self.addr = None
 
     def _init_handler(self, client_addr: sockaddr, storage_path: Path):
-<<<<<<< HEAD
-        self.addr = client_addr
-=======
         if not os.path.exists(storage_path):
             os.makedirs(storage_path)
->>>>>>> aa699bdf
         if self.op.opcode == UploadOperation.opcode:
             self.handler = self.handle_upload(storage_path)
             self.handler.send(None)
@@ -41,26 +49,9 @@
         with open(dest, "wb") as f:
             while bytes_written < self.op.file_size:
                 pkt = yield
-<<<<<<< HEAD
-                print(f"A punto de escribir secuencia {pkt.seq} y ack: {self.transport.ack}")
-                if (pkt.seq == self.transport.ack):
-                    bytes_written += f.write(pkt.data)
-                    self.transport.update_with(pkt)
-                    print(f"bites written: {bytes_written}")
-                else:
-                    print(f"Se agrega a cola: {pkt.seq}")
-                    self.transport.add_to_buff(pkt, self.addr)
-                data_from_queue = self.transport.get_data_from_queue()
-                if (data_from_queue):
-                    bytes_written += f.write(data_from_queue)
-                    print(f"bites written from queue: {bytes_written}")
-                
-            logging.debug(f"Saving file {dest}")
-=======
                 logging.debug(f"Writing packet {pkt} to file")
                 bytes_written += f.write(pkt.data)
             logging.info(f"Upload end, saving file {dest}")
->>>>>>> aa699bdf
 
     def handle_download(self, file_size, storage_path: Path):
         bytes_read = 0
@@ -84,14 +75,6 @@
 
     def on_receive(self, pkt: RDTSegment, addr: sockaddr, storage_path: Path):
         if not self.op:
-<<<<<<< HEAD
-            # only unpack the first time
-            print(f"Operation data")
-            self.op = unpack_operation(self.transport, pkt.data)
-            print(f"Unpacked operation: {type(self.op)} - {self.op.__dict__}")
-            self.transport.update_with(pkt)
-            self._init_handler(addr, storage_path)
-=======
             if pkt.op_metadata:
                 # only unpack the first time
                 logging.debug(f"Operation data: {pkt.data}")
@@ -100,7 +83,6 @@
                     f"Unpacked operation: {type(self.op)} - {self.op.__dict__}"
                 )
                 self._init_handler(addr, storage_path)
->>>>>>> aa699bdf
             return
 
         if self.op.opcode == UploadOperation.opcode:
